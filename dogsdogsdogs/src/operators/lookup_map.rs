--- conflicted
+++ resolved
@@ -60,13 +60,8 @@
         key.hashed().as_u64()
     });
 
-<<<<<<< HEAD
-    let mut key1: Tr::Key = Default::default();
-    let mut key2: Tr::Key = Default::default();
-=======
     let mut key1: Tr::Key = supplied_key1;
     let mut key2: Tr::Key = supplied_key2;
->>>>>>> fbea6a8e
 
     prefixes.inner.binary_frontier(&propose_stream, exchange, Pipeline, "LookupMap", move |_,_| move |input1, input2, output| {
 
