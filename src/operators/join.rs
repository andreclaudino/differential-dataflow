//! Match pairs of records based on a key.
//!
//! The various `join` implementations require that the units of each collection can be multiplied, and that
//! the multiplication distributes over addition. That is, we will repeatedly evaluate (a + b) * c as (a * c)
//! + (b * c), and if this is not equal to the former term, little is known about the actual output.
use std::fmt::Debug;
use std::ops::Mul;
use std::cmp::Ordering;

use timely::progress::Timestamp;
use timely::dataflow::Scope;
use timely::dataflow::operators::generic::{Operator, OutputHandle};
use timely::dataflow::channels::pact::Pipeline;
use timely::dataflow::operators::Capability;
use timely::dataflow::channels::pushers::tee::Tee;

use hashable::Hashable;
use ::{Data, ExchangeData, Collection, AsCollection};
use ::difference::{Monoid, Abelian};
use lattice::Lattice;
use operators::arrange::{Arranged, ArrangeByKey, ArrangeBySelf};
use trace::{BatchReader, Cursor, consolidate};
use operators::ValueHistory;

use trace::TraceReader;

/// Join implementations for `(key,val)` data.
pub trait Join<G: Scope, K: Data, V: Data, R: Monoid> {

    /// Matches pairs `(key,val1)` and `(key,val2)` based on `key` and then applies a function.
    ///
    /// # Examples
    ///
    /// ```
    /// extern crate timely;
    /// extern crate differential_dataflow;
    ///
    /// use differential_dataflow::input::Input;
    /// use differential_dataflow::operators::Join;
    ///
    /// fn main() {
    ///     ::timely::example(|scope| {
    ///
    ///         let x = scope.new_collection_from(vec![(0, 1), (1, 3)]).1;
    ///         let y = scope.new_collection_from(vec![(0, 'a'), (1, 'b')]).1;
    ///         let z = scope.new_collection_from(vec![(0, (1, 'a')), (1, (3, 'b'))]).1;
    ///
    ///         x.join(&y)
    ///          .assert_eq(&z);
    ///     });
    /// }
    /// ```
    fn join<V2, R2>(&self, other: &Collection<G, (K,V2), R2>) -> Collection<G, (K,(V,V2)), <R as Mul<R2>>::Output>
    where
        K: ExchangeData,
        V2: ExchangeData,
        R2: ExchangeData+Monoid,
        R: Mul<R2>,
        <R as Mul<R2>>::Output: Monoid
    {
        self.join_map(other, |k,v,v2| (k.clone(),(v.clone(),v2.clone())))
    }

    /// Matches pairs `(key,val1)` and `(key,val2)` based on `key` and then applies a function.
    ///
    /// # Examples
    ///
    /// ```
    /// extern crate timely;
    /// extern crate differential_dataflow;
    ///
    /// use differential_dataflow::input::Input;
    /// use differential_dataflow::operators::Join;
    ///
    /// fn main() {
    ///     ::timely::example(|scope| {
    ///
    ///         let x = scope.new_collection_from(vec![(0, 1), (1, 3)]).1;
    ///         let y = scope.new_collection_from(vec![(0, 'a'), (1, 'b')]).1;
    ///         let z = scope.new_collection_from(vec![(1, 'a'), (3, 'b')]).1;
    ///
    ///         x.join_map(&y, |_key, &a, &b| (a,b))
    ///          .assert_eq(&z);
    ///     });
    /// }
    /// ```
    fn join_map<V2, R2, D, L>(&self, other: &Collection<G, (K,V2), R2>, logic: L) -> Collection<G, D, <R as Mul<R2>>::Output>
    where K: ExchangeData, V2: ExchangeData, R2: ExchangeData+Monoid, R: Mul<R2>, <R as Mul<R2>>::Output: Monoid, D: Data, L: Fn(&K, &V, &V2)->D+'static;

    /// Matches pairs `(key, val)` and `key` based on `key`, producing the former with frequencies multiplied.
    ///
    /// When the second collection contains frequencies that are either zero or one this is the more traditional
    /// relational semijoin. When the second collection may contain multiplicities, this operation may scale up
    /// the counts of the records in the first input.
    ///
    /// # Examples
    ///
    /// ```
    /// extern crate timely;
    /// extern crate differential_dataflow;
    ///
    /// use differential_dataflow::input::Input;
    /// use differential_dataflow::operators::Join;
    ///
    /// fn main() {
    ///     ::timely::example(|scope| {
    ///
    ///         let x = scope.new_collection_from(vec![(0, 1), (1, 3)]).1;
    ///         let y = scope.new_collection_from(vec![0, 2]).1;
    ///         let z = scope.new_collection_from(vec![(0, 1)]).1;
    ///
    ///         x.semijoin(&y)
    ///          .assert_eq(&z);
    ///     });
    /// }
    /// ```
    fn semijoin<R2>(&self, other: &Collection<G, K, R2>) -> Collection<G, (K, V), <R as Mul<R2>>::Output>
    where K: ExchangeData, R2: ExchangeData+Monoid, R: Mul<R2>, <R as Mul<R2>>::Output: Monoid;
    /// Subtracts the semijoin with `other` from `self`.
    ///
    /// In the case that `other` has multiplicities zero or one this results
    /// in a relational antijoin, in which we discard input records whose key
    /// is present in `other`. If the multiplicities could be other than zero
    /// or one, the semantic interpretation of this operator is less clear.
    ///
    /// In almost all cases, you should ensure that `other` has multiplicities
    /// that are zero or one, perhaps by using the `distinct` operator.
    ///
    /// # Examples
    ///
    /// ```
    /// extern crate timely;
    /// extern crate differential_dataflow;
    ///
    /// use differential_dataflow::input::Input;
    /// use differential_dataflow::operators::Join;
    ///
    /// fn main() {
    ///     ::timely::example(|scope| {
    ///
    ///         let x = scope.new_collection_from(vec![(0, 1), (1, 3)]).1;
    ///         let y = scope.new_collection_from(vec![0, 2]).1;
    ///         let z = scope.new_collection_from(vec![(1, 3)]).1;
    ///
    ///         x.antijoin(&y)
    ///          .assert_eq(&z);
    ///     });
    /// }
    /// ```
    fn antijoin<R2>(&self, other: &Collection<G, K, R2>) -> Collection<G, (K, V), R>
    where K: ExchangeData, R2: ExchangeData+Monoid, R: Mul<R2, Output = R>, R: Abelian;
}

impl<G, K, V, R> Join<G, K, V, R> for Collection<G, (K, V), R>
where
    G: Scope,
    K: ExchangeData+Hashable,
    V: ExchangeData,
    R: ExchangeData+Monoid,
    G::Timestamp: Lattice+Ord,
{
    fn join_map<V2: ExchangeData, R2: ExchangeData+Monoid, D: Data, L>(&self, other: &Collection<G, (K, V2), R2>, logic: L) -> Collection<G, D, <R as Mul<R2>>::Output>
    where R: Mul<R2>, <R as Mul<R2>>::Output: Monoid, L: Fn(&K, &V, &V2)->D+'static {
        let arranged1 = self.arrange_by_key();
        let arranged2 = other.arrange_by_key();
        arranged1.join_core(&arranged2, move |k,v1,v2| Some(logic(k,v1,v2)))
    }

    fn semijoin<R2: ExchangeData+Monoid>(&self, other: &Collection<G, K, R2>) -> Collection<G, (K, V), <R as Mul<R2>>::Output>
    where R: Mul<R2>, <R as Mul<R2>>::Output: Monoid {
        let arranged1 = self.arrange_by_key();
        let arranged2 = other.arrange_by_self();
        arranged1.join_core(&arranged2, |k,v,_| Some((k.clone(), v.clone())))
    }

    fn antijoin<R2: ExchangeData+Monoid>(&self, other: &Collection<G, K, R2>) -> Collection<G, (K, V), R>
    where R: Mul<R2, Output=R>, R: Abelian {
        self.concat(&self.semijoin(other).negate())
    }
}

<<<<<<< HEAD
impl<G, K, V, R, T> Join<G, K, V, R> for Arranged<G,K,V,R,T>
    where
        G: Scope,
        G::Timestamp: Lattice+Ord,
        K: Data+Hashable,
        V: Data,
        R: Monoid,
        T: TraceReader<K,V,G::Timestamp,R>+Clone+'static,
        T::Batch: BatchReader<K,V,G::Timestamp,R>+'static {

    fn join_map<V2: ExchangeData, R2: ExchangeData+Monoid, D: Data, L>(&self, other: &Collection<G, (K, V2), R2>, logic: L) -> Collection<G, D, <R as Mul<R2>>::Output>
    where K: ExchangeData, R: Mul<R2>, <R as Mul<R2>>::Output: Monoid, L: Fn(&K, &V, &V2)->D+'static {
=======
impl<G, Tr> Join<G, Tr::Key, Tr::Val, Tr::R> for Arranged<G, Tr>
where
    G: Scope,
    G::Timestamp: Lattice+Ord,
    Tr: TraceReader<Time=G::Timestamp>+Clone+'static,
    Tr::Key: Data+Hashable,
    Tr::Val: Data,
    Tr::R: Monoid,
    Tr::Batch: BatchReader<Tr::Key,Tr::Val,G::Timestamp,Tr::R>+'static,
    Tr::Cursor: Cursor<Tr::Key,Tr::Val,G::Timestamp,Tr::R>+'static,
{
    fn join_map<V2: Data, R2: Monoid, D: Data, L>(&self, other: &Collection<G, (Tr::Key, V2), R2>, logic: L) -> Collection<G, D, <Tr::R as Mul<R2>>::Output>
    where Tr::R: Mul<R2>, <Tr::R as Mul<R2>>::Output: Monoid, L: Fn(&Tr::Key, &Tr::Val, &V2)->D+'static {
>>>>>>> a27cf74c
        let arranged2 = other.arrange_by_key();
        self.join_core(&arranged2, move |k,v1,v2| Some(logic(k,v1,v2)))
    }

<<<<<<< HEAD
    fn semijoin<R2: ExchangeData+Monoid>(&self, other: &Collection<G, K, R2>) -> Collection<G, (K, V), <R as Mul<R2>>::Output>
    where K: ExchangeData, R: Mul<R2>, <R as Mul<R2>>::Output: Monoid {
=======
    fn semijoin<R2: Monoid>(&self, other: &Collection<G, Tr::Key, R2>) -> Collection<G, (Tr::Key, Tr::Val), <Tr::R as Mul<R2>>::Output>
    where Tr::R: Mul<R2>, <Tr::R as Mul<R2>>::Output: Monoid {
>>>>>>> a27cf74c
        let arranged2 = other.arrange_by_self();
        self.join_core(&arranged2, |k,v,_| Some((k.clone(), v.clone())))
    }

<<<<<<< HEAD
    fn antijoin<R2: ExchangeData+Monoid>(&self, other: &Collection<G, K, R2>) -> Collection<G, (K, V), R>
    where K: ExchangeData, R: Mul<R2, Output=R>, R: Abelian {
=======
    fn antijoin<R2: Monoid>(&self, other: &Collection<G, Tr::Key, R2>) -> Collection<G, (Tr::Key, Tr::Val), Tr::R>
    where Tr::R: Mul<R2, Output=Tr::R>, Tr::R: Abelian {
>>>>>>> a27cf74c
        self.as_collection(|k,v| (k.clone(), v.clone()))
            .concat(&self.semijoin(other).negate())
    }
}

/// Matches the elements of two arranged traces.
///
/// This method is used by the various `join` implementations, but it can also be used
/// directly in the event that one has a handle to an `Arranged<G,T>`, perhaps because
/// the arrangement is available for re-use, or from the output of a `group` operator.
pub trait JoinCore<G: Scope, K: 'static, V: 'static, R: Monoid> where G::Timestamp: Lattice+Ord {
    /// Joins two arranged collections with the same key type.
    ///
    /// Each matching pair of records `(key, val1)` and `(key, val2)` are subjected to the `result` function,
    /// which produces something implementing `IntoIterator`, where the output collection will have
    ///
    /// This trait is implemented for arrangements (`Arranged<G, T>`) rather than collections. The `Join` trait
    /// contains the implementations for collections.
    ///
    /// # Examples
    ///
    /// ```
    /// extern crate timely;
    /// extern crate differential_dataflow;
    ///
    /// use differential_dataflow::input::Input;
    /// use differential_dataflow::operators::arrange::ArrangeByKey;
    /// use differential_dataflow::operators::join::JoinCore;
    /// use differential_dataflow::trace::Trace;
    /// use differential_dataflow::trace::implementations::ord::OrdValSpine;
    /// use differential_dataflow::hashable::OrdWrapper;
    ///
    /// fn main() {
    ///     ::timely::example(|scope| {
    ///
    ///         let x = scope.new_collection_from(vec![(0u32, 1), (1, 3)]).1
    ///                      .arrange_by_key();
    ///         let y = scope.new_collection_from(vec![(0, 'a'), (1, 'b')]).1
    ///                      .arrange_by_key();
    ///
    ///         let z = scope.new_collection_from(vec![(1, 'a'), (3, 'b')]).1;
    ///
    ///         x.join_core(&y, |_key, &a, &b| Some((a, b)))
    ///          .assert_eq(&z);
    ///     });
    /// }
    /// ```
    fn join_core<Tr2,I,L> (&self, stream2: &Arranged<G,Tr2>, result: L) -> Collection<G,I::Item,<R as Mul<Tr2::R>>::Output>
    where
        Tr2: TraceReader<Key=K, Time=G::Timestamp>+Clone+'static,
        Tr2::Batch: BatchReader<K, Tr2::Val, G::Timestamp, Tr2::R>+'static,
        Tr2::Cursor: Cursor<K, Tr2::Val, G::Timestamp, Tr2::R>+'static,
        Tr2::Val: Ord+Clone+Debug+'static,
        Tr2::R: Monoid,
        R: Mul<Tr2::R>,
        <R as Mul<Tr2::R>>::Output: Monoid,
        I: IntoIterator,
        I::Item: Data,
        L: Fn(&K,&V,&Tr2::Val)->I+'static,
        ;
}


impl<G, K, V, R> JoinCore<G, K, V, R> for Collection<G, (K, V), R>
where
    G: Scope,
    K: ExchangeData+Hashable,
    V: ExchangeData,
    R: ExchangeData+Monoid,
    G::Timestamp: Lattice+Ord,
{
    fn join_core<Tr2,I,L> (&self, stream2: &Arranged<G,Tr2>, result: L) -> Collection<G,I::Item,<R as Mul<Tr2::R>>::Output>
    where
        Tr2: TraceReader<Key=K, Time=G::Timestamp>+Clone+'static,
        Tr2::Batch: BatchReader<K, Tr2::Val, G::Timestamp, Tr2::R>+'static,
        Tr2::Cursor: Cursor<K, Tr2::Val, G::Timestamp, Tr2::R>+'static,
        Tr2::Val: Ord+Clone+Debug+'static,
        Tr2::R: Monoid,
        R: Mul<Tr2::R>,
        <R as Mul<Tr2::R>>::Output: Monoid,
        I: IntoIterator,
        I::Item: Data,
        L: Fn(&K,&V,&Tr2::Val)->I+'static,
    {
        self.arrange_by_key()
            .join_core(stream2, result)
    }
}

impl<G, T1> JoinCore<G, T1::Key, T1::Val, T1::R> for Arranged<G,T1>
    where
        G: Scope,
        G::Timestamp: Lattice+Ord+Debug,
        T1: TraceReader<Time=G::Timestamp>+Clone+'static,
        T1::Key: Ord+Debug+'static,
        T1::Val: Ord+Clone+Debug+'static,
        T1::R: Monoid,
        T1::Batch: BatchReader<T1::Key,T1::Val,G::Timestamp,T1::R>+'static,
        T1::Cursor: Cursor<T1::Key,T1::Val,G::Timestamp,T1::R>+'static,
{
    fn join_core<Tr2,I,L>(&self, other: &Arranged<G,Tr2>, result: L) -> Collection<G,I::Item,<T1::R as Mul<Tr2::R>>::Output>
    where
        Tr2::Val: Ord+Clone+Debug+'static,
        Tr2: TraceReader<Key=T1::Key,Time=G::Timestamp>+Clone+'static,
        Tr2::Batch: BatchReader<T1::Key, Tr2::Val, G::Timestamp, Tr2::R>+'static,
        Tr2::Cursor: Cursor<T1::Key, Tr2::Val, G::Timestamp, Tr2::R>+'static,
        Tr2::R: Monoid,
        T1::R: Mul<Tr2::R>,
        <T1::R as Mul<Tr2::R>>::Output: Monoid,
        I: IntoIterator,
        I::Item: Data,
        L: Fn(&T1::Key,&T1::Val,&Tr2::Val)->I+'static {

        // handles to shared trace data structures.
        let mut trace1 = Some(self.trace.clone());
        let mut trace2 = Some(other.trace.clone());

        // acknowledged frontier for each input.
        let mut acknowledged1: Option<Vec<G::Timestamp>> = None;
        let mut acknowledged2: Option<Vec<G::Timestamp>> = None;

        // deferred work of batches from each input.
        let mut todo1 = Vec::new();
        let mut todo2 = Vec::new();

        let mut input1_buffer = Vec::new();
        let mut input2_buffer = Vec::new();

        self.stream.binary_frontier(&other.stream, Pipeline, Pipeline, "Join", move |_cap, info| {

            use timely::scheduling::Activator;
            let activations = self.stream.scope().activations().clone();
            let activator = Activator::new(&info.address[..], activations);

            move |input1, input2, output| {

                // The join computation repeatedly accepts batches of updates from each of its inputs.
                //
                // For each accepted batch, it prepares a work-item to join the batch against previously "accepted"
                // updates from its other input. It is important to track which updates have been accepted, through
                // a combination of the input's frontier and the most recently received batch's upper bound, because
                // we use a shared trace and there may be updates present that are in advance of this accepted bound.

                // drain input 1, prepare work.
                input1.for_each(|capability, data| {
                    if let Some(ref mut trace2) = trace2 {
                        let capability = capability.retain();
                        data.swap(&mut input1_buffer);
                        for batch1 in input1_buffer.drain(..) {
                            if let Some(acknowledged2) = &acknowledged2 {
                                // TODO : cursor_through may be problematic for pre-merged traces.
                                let (trace2_cursor, trace2_storage) = trace2.cursor_through(&acknowledged2[..]).unwrap();
                                let batch1_cursor = batch1.cursor();
                                todo1.push(Deferred::new(trace2_cursor, trace2_storage, batch1_cursor, batch1.clone(), capability.clone(), |r2,r1| (r1.clone()) * (r2.clone())));
                                // debug_assert!(batch1.description().lower() == &acknowledged1[..]);
                            }
                            acknowledged1 = Some(batch1.description().upper().to_vec());
                        }
                    }
                });

                // drain input 2, prepare work.
                input2.for_each(|capability, data| {
                    if let Some(ref mut trace1) = trace1 {
                        let capability = capability.retain();
                        data.swap(&mut input2_buffer);
                        for batch2 in input2_buffer.drain(..) {
                            if let Some(acknowledged1) = &acknowledged1 {
                                // TODO : cursor_through may be problematic for pre-merged traces.
                                let (trace1_cursor, trace1_storage) = trace1.cursor_through(&acknowledged1[..]).unwrap();
                                let batch2_cursor = batch2.cursor();
                                todo2.push(Deferred::new(trace1_cursor, trace1_storage, batch2_cursor, batch2.clone(), capability.clone(), |r1,r2| (r1.clone()) * (r2.clone())));
                                // debug_assert!(batch2.description().lower() == &acknowledged2[..]);
                            }
                            acknowledged2 = Some(batch2.description().upper().to_vec());
                        }
                    }
                });

                // An arbitrary number, whose value guides the "responsiveness" of `join`; the operator
                // yields after producing this many records, to allow downstream operators to work and
                // move the produced records around.
                let mut fuel = 1_000_000;

                // perform some amount of outstanding work.
                while !todo1.is_empty() && fuel > 0 {
                    todo1[0].work(output, &|k,v2,v1| result(k,v1,v2), &mut fuel);
                    if !todo1[0].work_remains() { todo1.remove(0); }
                }

                // perform some amount of outstanding work.
                while !todo2.is_empty() && fuel > 0 {
                    todo2[0].work(output, &|k,v1,v2| result(k,v1,v2), &mut fuel);
                    if !todo2[0].work_remains() { todo2.remove(0); }
                }

                // Re-activate operator if work remains.
                if !todo1.is_empty() || !todo2.is_empty() {
                    activator.activate();
                }

                // shut down or advance trace2. if the frontier is empty we can shut it down,
                // and otherwise we can advance the trace by the acknowledged elements of the other input,
                // as we may still use them as thresholds (ie we must preserve `le` wrt `acknowledged`).
                // NOTE: We release capabilities here to allow light work to complete, which may result in
                //       unique ownership which would enable `advance_mut`.
                if trace2.is_some() && input1.frontier().is_empty() { trace2 = None; }
                if let Some(ref mut trace2) = trace2 {
                    trace2.advance_by(&input1.frontier().frontier()[..]);
                    if let Some(acknowledged2) = &acknowledged2 {
                        trace2.distinguish_since(&acknowledged2[..]);
                    }
                }

                // shut down or advance trace1.
                if trace1.is_some() && input2.frontier().is_empty() { trace1 = None; }
                if let Some(ref mut trace1) = trace1 {
                    trace1.advance_by(&input2.frontier().frontier()[..]);
                    if let Some(acknowledged1) = &acknowledged1 {
                        trace1.distinguish_since(&acknowledged1[..]);
                    }
                }
            }
        })
        .as_collection()
    }
}

/// Deferred join computation.
///
/// The structure wraps cursors which allow us to play out join computation at whatever rate we like.
/// This allows us to avoid producing and buffering massive amounts of data, without giving the timely
/// dataflow system a chance to run operators that can consume and aggregate the data.
struct Deferred<K, V1, V2, T, R1, R2, R3, C1, C2, M, D>
where
    V1: Ord+Clone,
    V2: Ord+Clone,
    T: Timestamp+Lattice+Ord+Debug,
    R1: Monoid,
    R2: Monoid,
    C1: Cursor<K, V1, T, R1>,
    C2: Cursor<K, V2, T, R2>,
    M: Fn(&R1,&R2)->R3,
    D: Ord+Clone+Data,
{
    phant: ::std::marker::PhantomData<(K, V1, V2, R1, R2)>,
    trace: C1,
    trace_storage: C1::Storage,
    batch: C2,
    batch_storage: C2::Storage,
    capability: Capability<T>,
    mult: M,
    done: bool,
    temp: Vec<((D, T), R3)>,
    // thinker: JoinThinker<V1, V2, T, R1, R2>,
}

impl<K, V1, V2, T, R1, R2, R3, C1, C2, M, D> Deferred<K, V1, V2, T, R1, R2, R3, C1, C2, M, D>
where
    K: Ord+Debug+Eq,
    V1: Ord+Clone+Debug,
    V2: Ord+Clone+Debug,
    T: Timestamp+Lattice+Ord+Debug,
    R1: Monoid,
    R2: Monoid,
    R3: Monoid,
    C1: Cursor<K, V1, T, R1>,
    C2: Cursor<K, V2, T, R2>,
    M: Fn(&R1,&R2)->R3,
    D: Ord+Clone+Data,
{
    fn new(trace: C1, trace_storage: C1::Storage, batch: C2, batch_storage: C2::Storage, capability: Capability<T>, mult: M) -> Self {
        Deferred {
            phant: ::std::marker::PhantomData,
            trace,
            trace_storage,
            batch,
            batch_storage,
            capability,
            mult,
            done: false,
            temp: Vec::new(),
            // thinker: JoinThinker::new(),
        }
    }

    fn work_remains(&self) -> bool {
        !self.done
    }

    /// Process keys until at least `limit` output tuples produced, or the work is exhausted.
    #[inline(never)]
    fn work<L, I>(&mut self, output: &mut OutputHandle<T, (D, T, R3), Tee<T, (D, T, R3)>>, logic: &L, fuel: &mut usize)
    where I: IntoIterator<Item=D>, L: Fn(&K, &V1, &V2)->I {

        let meet = self.capability.time();

        let mut effort = 0;
        let mut session = output.session(&self.capability);

        let trace_storage = &self.trace_storage;
        let batch_storage = &self.batch_storage;

        let trace = &mut self.trace;
        let batch = &mut self.batch;
        let mult = &self.mult;

        let temp = &mut self.temp;
        // let thinker = &mut self.thinker;
        let mut thinker = JoinThinker::new();

        while batch.key_valid(batch_storage) && trace.key_valid(trace_storage) && effort < *fuel {

            match trace.key(trace_storage).cmp(batch.key(batch_storage)) {
                Ordering::Less => trace.seek_key(trace_storage, batch.key(batch_storage)),
                Ordering::Greater => batch.seek_key(batch_storage, trace.key(trace_storage)),
                Ordering::Equal => {

                    thinker.history1.edits.load(trace, trace_storage, |time| time.join(&meet));
                    thinker.history2.edits.load(batch, batch_storage, |time| time.clone());

                    assert_eq!(temp.len(), 0);

                    // populate `temp` with the results in the best way we know how.
                    thinker.think(|v1,v2,t,r1,r2|
                        for result in logic(batch.key(batch_storage), v1, v2) {
                            temp.push(((result, t.clone()), mult(r1, r2)));
                        }
                    );

                    // TODO: This consolidation is optional, and it may not be very
                    //       helpful. We might try harder to understand whether we
                    //       should do this work here, or downstream at consumers.
                    // TODO: Perhaps `thinker` should have the buffer, do smarter
                    //       consolidation, and then deposit results in `session`.
                    consolidate(temp, 0);

                    effort += temp.len();
                    for ((d, t), r) in temp.drain(..) {
                        session.give((d, t, r));
                    }

                    batch.step_key(batch_storage);
                    trace.step_key(trace_storage);

                    thinker.history1.clear();
                    thinker.history2.clear();
                }
            }
        }

        self.done = !batch.key_valid(batch_storage) || !trace.key_valid(trace_storage);

        if effort > *fuel { *fuel = 0; }
        else              { *fuel -= effort; }
    }
}

struct JoinThinker<'a, V1: Ord+Clone+'a, V2: Ord+Clone+'a, T: Lattice+Ord+Clone, R1: Monoid, R2: Monoid> {
    pub history1: ValueHistory<'a, V1, T, R1>,
    pub history2: ValueHistory<'a, V2, T, R2>,
}

impl<'a, V1: Ord+Clone, V2: Ord+Clone, T: Lattice+Ord+Clone, R1: Monoid, R2: Monoid> JoinThinker<'a, V1, V2, T, R1, R2>
where V1: Debug, V2: Debug, T: Debug
{
    fn new() -> Self {
        JoinThinker {
            history1: ValueHistory::new(),
            history2: ValueHistory::new(),
        }
    }

    fn think<F: FnMut(&V1,&V2,T,&R1,&R2)>(&mut self, mut results: F) {

        // for reasonably sized edits, do the dead-simple thing.
        if self.history1.edits.len() < 10 || self.history2.edits.len() < 10 {
            self.history1.edits.map(|v1, t1, d1| {
                self.history2.edits.map(|v2, t2, d2| {
                    results(v1, v2, t1.join(t2), &d1, &d2);
                })
            })
        }
        else {

            let mut replay1 = self.history1.replay();
            let mut replay2 = self.history2.replay();

            // TODO: It seems like there is probably a good deal of redundant `advance_buffer_by`
            //       in here. If a time is ever repeated, for example, the call will be identical
            //       and accomplish nothing. If only a single record has been added, it may not
            //       be worth the time to collapse (advance, re-sort) the data when a linear scan
            //       is sufficient.

            while !replay1.is_done() && !replay2.is_done() {

                if replay1.time().unwrap().cmp(&replay2.time().unwrap()) == ::std::cmp::Ordering::Less {
                    replay2.advance_buffer_by(replay1.meet().unwrap());
                    for &((ref val2, ref time2), ref diff2) in replay2.buffer().iter() {
                        let (val1, time1, ref diff1) = replay1.edit().unwrap();
                        results(val1, val2, time1.join(time2), diff1, diff2);
                    }
                    replay1.step();
                }
                else {
                    replay1.advance_buffer_by(replay2.meet().unwrap());
                    for &((ref val1, ref time1), ref diff1) in replay1.buffer().iter() {
                        let (val2, time2, ref diff2) = replay2.edit().unwrap();
                        results(val1, val2, time1.join(time2), diff1, diff2);
                    }
                    replay2.step();
                }
            }

            while !replay1.is_done() {
                replay2.advance_buffer_by(replay1.meet().unwrap());
                for &((ref val2, ref time2), ref diff2) in replay2.buffer().iter() {
                    let (val1, time1, ref diff1) = replay1.edit().unwrap();
                    results(val1, val2, time1.join(time2), diff1, diff2);
                }
                replay1.step();
            }
            while !replay2.is_done() {
                replay1.advance_buffer_by(replay2.meet().unwrap());
                for &((ref val1, ref time1), ref diff1) in replay1.buffer().iter() {
                    let (val2, time2, ref diff2) = replay2.edit().unwrap();
                    results(val1, val2, time1.join(time2), diff1, diff2);
                }
                replay2.step();
            }
        }
    }
}<|MERGE_RESOLUTION|>--- conflicted
+++ resolved
@@ -179,20 +179,6 @@
     }
 }
 
-<<<<<<< HEAD
-impl<G, K, V, R, T> Join<G, K, V, R> for Arranged<G,K,V,R,T>
-    where
-        G: Scope,
-        G::Timestamp: Lattice+Ord,
-        K: Data+Hashable,
-        V: Data,
-        R: Monoid,
-        T: TraceReader<K,V,G::Timestamp,R>+Clone+'static,
-        T::Batch: BatchReader<K,V,G::Timestamp,R>+'static {
-
-    fn join_map<V2: ExchangeData, R2: ExchangeData+Monoid, D: Data, L>(&self, other: &Collection<G, (K, V2), R2>, logic: L) -> Collection<G, D, <R as Mul<R2>>::Output>
-    where K: ExchangeData, R: Mul<R2>, <R as Mul<R2>>::Output: Monoid, L: Fn(&K, &V, &V2)->D+'static {
-=======
 impl<G, Tr> Join<G, Tr::Key, Tr::Val, Tr::R> for Arranged<G, Tr>
 where
     G: Scope,
@@ -204,31 +190,20 @@
     Tr::Batch: BatchReader<Tr::Key,Tr::Val,G::Timestamp,Tr::R>+'static,
     Tr::Cursor: Cursor<Tr::Key,Tr::Val,G::Timestamp,Tr::R>+'static,
 {
-    fn join_map<V2: Data, R2: Monoid, D: Data, L>(&self, other: &Collection<G, (Tr::Key, V2), R2>, logic: L) -> Collection<G, D, <Tr::R as Mul<R2>>::Output>
-    where Tr::R: Mul<R2>, <Tr::R as Mul<R2>>::Output: Monoid, L: Fn(&Tr::Key, &Tr::Val, &V2)->D+'static {
->>>>>>> a27cf74c
+    fn join_map<V2: ExchangeData, R2: ExchangeData+Monoid, D: Data, L>(&self, other: &Collection<G, (Tr::Key, V2), R2>, logic: L) -> Collection<G, D, <Tr::R as Mul<R2>>::Output>
+    where Tr::Key: ExchangeData, Tr::R: Mul<R2>, <Tr::R as Mul<R2>>::Output: Monoid, L: Fn(&Tr::Key, &Tr::Val, &V2)->D+'static {
         let arranged2 = other.arrange_by_key();
         self.join_core(&arranged2, move |k,v1,v2| Some(logic(k,v1,v2)))
     }
 
-<<<<<<< HEAD
-    fn semijoin<R2: ExchangeData+Monoid>(&self, other: &Collection<G, K, R2>) -> Collection<G, (K, V), <R as Mul<R2>>::Output>
-    where K: ExchangeData, R: Mul<R2>, <R as Mul<R2>>::Output: Monoid {
-=======
-    fn semijoin<R2: Monoid>(&self, other: &Collection<G, Tr::Key, R2>) -> Collection<G, (Tr::Key, Tr::Val), <Tr::R as Mul<R2>>::Output>
-    where Tr::R: Mul<R2>, <Tr::R as Mul<R2>>::Output: Monoid {
->>>>>>> a27cf74c
+    fn semijoin<R2: ExchangeData+Monoid>(&self, other: &Collection<G, Tr::Key, R2>) -> Collection<G, (Tr::Key, Tr::Val), <Tr::R as Mul<R2>>::Output>
+    where Tr::Key: ExchangeData, Tr::R: Mul<R2>, <Tr::R as Mul<R2>>::Output: Monoid {
         let arranged2 = other.arrange_by_self();
         self.join_core(&arranged2, |k,v,_| Some((k.clone(), v.clone())))
     }
 
-<<<<<<< HEAD
-    fn antijoin<R2: ExchangeData+Monoid>(&self, other: &Collection<G, K, R2>) -> Collection<G, (K, V), R>
-    where K: ExchangeData, R: Mul<R2, Output=R>, R: Abelian {
-=======
-    fn antijoin<R2: Monoid>(&self, other: &Collection<G, Tr::Key, R2>) -> Collection<G, (Tr::Key, Tr::Val), Tr::R>
-    where Tr::R: Mul<R2, Output=Tr::R>, Tr::R: Abelian {
->>>>>>> a27cf74c
+    fn antijoin<R2: ExchangeData+Monoid>(&self, other: &Collection<G, Tr::Key, R2>) -> Collection<G, (Tr::Key, Tr::Val), Tr::R>
+    where Tr::Key: ExchangeData, Tr::R: Mul<R2, Output=Tr::R>, Tr::R: Abelian {
         self.as_collection(|k,v| (k.clone(), v.clone()))
             .concat(&self.semijoin(other).negate())
     }
